--- conflicted
+++ resolved
@@ -164,13 +164,9 @@
         // SAFETY: calling value on a rooted value may cause Undefined Behavior
         unsafe {
             Ok(GcRef {
-<<<<<<< HEAD
-                borrow: &self.borrow,
-=======
                 borrow: BorrowGcRef {
                     borrow: &self.borrow,
                 },
->>>>>>> fdf98a64
                 value: NonNull::new_unchecked(self.cell.get()),
             })
         }
@@ -196,13 +192,9 @@
         // so it cannot be dropped.
         unsafe {
             Ok(GcRefMut {
-<<<<<<< HEAD
-                borrow: &self.borrow,
-=======
                 borrow: BorrowGcRefMut {
                     borrow: &self.borrow,
                 },
->>>>>>> fdf98a64
                 value: NonNull::new_unchecked(self.cell.get()),
                 marker: PhantomData,
             })
@@ -287,11 +279,7 @@
 /// A wrapper type for an immutably borrowed value from a `GcCell<T>`.
 pub struct GcRef<'a, T: ?Sized + 'static> {
     value: NonNull<T>,
-<<<<<<< HEAD
-    borrow: &'a Cell<BorrowFlag>,
-=======
     borrow: BorrowGcRef<'a>,
->>>>>>> fdf98a64
 }
 
 impl<'a, T: ?Sized> GcRef<'a, T> {
@@ -300,23 +288,8 @@
     /// # Safety
     /// * The caller must ensure that `T` can be safely cast to `U`.
     #[must_use]
-<<<<<<< HEAD
-    pub unsafe fn cast<U>(self) -> GcRef<'a, U> {
-        // SAFETY: This is safe as `GcCellRef` is already borrowed, so the value is rooted.
-        // The caller must ensure that `T` can be safely cast to `U`.
-        let value = self.value.cast::<U>();
-        let cell = GcRef {
-            borrow: self.borrow,
-            value,
-        };
-
-        // We have to tell the compiler not to call the destructor of GcCellRef,
-        // because it will update the borrow flags.
-        core::mem::forget(self);
-=======
     pub unsafe fn cast<U>(orig: Self) -> GcRef<'a, U> {
         let value = orig.value.cast::<U>();
->>>>>>> fdf98a64
 
         GcRef {
             borrow: orig.borrow,
@@ -335,14 +308,8 @@
     #[allow(clippy::should_implement_trait)]
     #[must_use]
     pub fn clone(orig: &GcRef<'a, T>) -> GcRef<'a, T> {
-<<<<<<< HEAD
-        orig.borrow.set(orig.borrow.get().add_reading());
-        GcRef {
-            borrow: orig.borrow,
-=======
         GcRef {
             borrow: orig.borrow.clone(),
->>>>>>> fdf98a64
             value: orig.value,
         }
     }
@@ -364,11 +331,7 @@
 
         let ret = GcRef {
             borrow: orig.borrow,
-<<<<<<< HEAD
-            value: NonNull::from(f(&*orig)?),
-=======
             value,
->>>>>>> fdf98a64
         };
 
         Some(ret)
@@ -386,14 +349,7 @@
         U: ?Sized,
         F: FnOnce(&T) -> &U,
     {
-<<<<<<< HEAD
-        let ret = GcRef {
-            borrow: orig.borrow,
-            value: NonNull::from(f(&*orig)),
-        };
-=======
         let value = NonNull::from(f(&*orig));
->>>>>>> fdf98a64
 
         GcRef {
             borrow: orig.borrow,
@@ -414,19 +370,6 @@
         F: FnOnce(&T) -> (&U, &V),
     {
         let (a, b) = f(&*orig);
-<<<<<<< HEAD
-
-        orig.borrow.set(orig.borrow.get().add_reading());
-
-        let ret = (
-            GcRef {
-                borrow: orig.borrow,
-                value: NonNull::from(a),
-            },
-            GcRef {
-                borrow: orig.borrow,
-                value: NonNull::from(b),
-=======
         let borrow = orig.borrow.clone();
 
         (
@@ -437,7 +380,6 @@
             GcRef {
                 value: NonNull::from(b),
                 borrow: orig.borrow,
->>>>>>> fdf98a64
             },
         )
     }
@@ -448,16 +390,6 @@
 
     fn deref(&self) -> &T {
         unsafe { self.value.as_ref() }
-<<<<<<< HEAD
-    }
-}
-
-impl<T: ?Sized> Drop for GcRef<'_, T> {
-    fn drop(&mut self) {
-        debug_assert!(self.borrow.get().borrowed() == BorrowState::Reading);
-        self.borrow.set(self.borrow.get().sub_reading());
-=======
->>>>>>> fdf98a64
     }
 }
 
@@ -490,11 +422,7 @@
     // a `GcRefMut` argument doesn't hold exclusivity for its whole scope, only until it
     // drops.
     value: NonNull<T>,
-<<<<<<< HEAD
-    borrow: &'a Cell<BorrowFlag>,
-=======
     borrow: BorrowGcRefMut<'a>,
->>>>>>> fdf98a64
     // `NonNull` is covariant over `T`, so we need to reintroduce invariance.
     marker: PhantomData<&'a mut T>,
 }
@@ -505,24 +433,11 @@
     /// # Safety
     /// * The caller must ensure that `U` can be safely cast to `V`.
     #[must_use]
-<<<<<<< HEAD
-    pub unsafe fn cast<V>(self) -> GcRefMut<'a, V> {
-        let borrow = self.borrow;
-        let value = self.value.cast::<V>();
-
-        // We have to tell the compiler not to call the destructor of GcCellRef,
-        // because it will update the borrow flags.
-        std::mem::forget(self);
-
-        GcRefMut {
-            borrow,
-=======
     pub unsafe fn cast<V>(orig: Self) -> GcRefMut<'a, V> {
         let value = orig.value.cast::<V>();
 
         GcRefMut {
             borrow: orig.borrow,
->>>>>>> fdf98a64
             value,
             marker: PhantomData,
         }
@@ -542,10 +457,6 @@
         F: FnOnce(&mut T) -> Option<&mut V>,
     {
         let value = NonNull::from(f(&mut *orig)?);
-<<<<<<< HEAD
-=======
-
->>>>>>> fdf98a64
         let ret = GcRefMut {
             borrow: orig.borrow,
             value,
@@ -568,21 +479,10 @@
         V: ?Sized,
         F: FnOnce(&mut T) -> &mut V,
     {
-<<<<<<< HEAD
-        let borrow = orig.borrow;
-        let value = NonNull::from(f(&mut *orig));
-        // We have to tell the compiler not to call the destructor of GcCellRefMut,
-        // because it will update the borrow flags.
-        std::mem::forget(orig);
-
-        GcRefMut {
-            borrow,
-=======
         let value = NonNull::from(f(&mut *orig));
 
         GcRefMut {
             borrow: orig.borrow,
->>>>>>> fdf98a64
             value,
             marker: PhantomData,
         }
@@ -591,7 +491,6 @@
 
 impl<T: ?Sized> Deref for GcRefMut<'_, T> {
     type Target = T;
-<<<<<<< HEAD
 
     fn deref(&self) -> &T {
         // SAFETY: the value is accessible as long as we hold our borrow.
@@ -603,26 +502,6 @@
     fn deref_mut(&mut self) -> &mut T {
         // SAFETY: the value is accessible as long as we hold our borrow.
         unsafe { self.value.as_mut() }
-    }
-}
-
-impl<T: ?Sized> Drop for GcRefMut<'_, T> {
-    fn drop(&mut self) {
-        debug_assert_eq!(self.borrow.get().borrowed(), BorrowState::Writing);
-        self.borrow.set(BorrowFlag(UNUSED));
-=======
-
-    fn deref(&self) -> &T {
-        // SAFETY: the value is accessible as long as we hold our borrow.
-        unsafe { self.value.as_ref() }
-    }
-}
-
-impl<T: ?Sized> DerefMut for GcRefMut<'_, T> {
-    fn deref_mut(&mut self) -> &mut T {
-        // SAFETY: the value is accessible as long as we hold our borrow.
-        unsafe { self.value.as_mut() }
->>>>>>> fdf98a64
     }
 }
 
