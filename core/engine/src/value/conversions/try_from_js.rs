//! This module contains the [`TryFromJs`] trait, and conversions to basic Rust types.

use num_bigint::BigInt;
<<<<<<< HEAD
use rustc_hash::FxHashMap;
use std::hash::Hash;
=======
use num_traits::AsPrimitive;
>>>>>>> dd32789a

use crate::object::JsMap;
use crate::{
    js_string, Context, JsArgs, JsBigInt, JsError, JsNativeError, JsObject, JsResult, JsString,
    JsValue,
};

mod collections;
mod tuples;

/// This trait adds a fallible and efficient conversions from a [`JsValue`] to Rust types.
pub trait TryFromJs: Sized {
    /// This function tries to convert a JavaScript value into `Self`.
    fn try_from_js(value: &JsValue, context: &mut Context) -> JsResult<Self>;
}

impl JsValue {
    /// This function is the inverse of [`TryFromJs`]. It tries to convert a [`JsValue`] to a given
    /// Rust type.
    pub fn try_js_into<T>(&self, context: &mut Context) -> JsResult<T>
    where
        T: TryFromJs,
    {
        T::try_from_js(self, context)
    }
}

impl TryFromJs for bool {
    fn try_from_js(value: &JsValue, _context: &mut Context) -> JsResult<Self> {
        match value {
            JsValue::Boolean(b) => Ok(*b),
            _ => Err(JsNativeError::typ()
                .with_message("cannot convert value to a boolean")
                .into()),
        }
    }
}

impl TryFromJs for String {
    fn try_from_js(value: &JsValue, _context: &mut Context) -> JsResult<Self> {
        match value {
            JsValue::String(s) => s.to_std_string().map_err(|e| {
                JsNativeError::typ()
                    .with_message(format!("could not convert JsString to Rust string: {e}"))
                    .into()
            }),
            _ => Err(JsNativeError::typ()
                .with_message("cannot convert value to a String")
                .into()),
        }
    }
}

impl TryFromJs for JsString {
    fn try_from_js(value: &JsValue, _context: &mut Context) -> JsResult<Self> {
        match value {
            JsValue::String(s) => Ok(s.clone()),
            _ => Err(JsNativeError::typ()
                .with_message("cannot convert value to a String")
                .into()),
        }
    }
}

impl<T> TryFromJs for Option<T>
where
    T: TryFromJs,
{
    fn try_from_js(value: &JsValue, context: &mut Context) -> JsResult<Self> {
        match value {
            JsValue::Null | JsValue::Undefined => Ok(None),
            value => Ok(Some(T::try_from_js(value, context)?)),
        }
    }
}

impl<T> TryFromJs for Vec<T>
where
    T: TryFromJs,
{
    fn try_from_js(value: &JsValue, context: &mut Context) -> JsResult<Self> {
        let JsValue::Object(object) = value else {
            return Err(JsNativeError::typ()
                .with_message("cannot convert value to a Vec")
                .into());
        };

        let length = object
            .get(js_string!("length"), context)?
            .to_length(context)?;
        let length = match usize::try_from(length) {
            Ok(length) => length,
            Err(e) => {
                return Err(JsNativeError::typ()
                    .with_message(format!("could not convert length to usize: {e}"))
                    .into());
            }
        };
        let mut vec = Vec::with_capacity(length);
        for i in 0..length {
            let value = object.get(i, context)?;
            vec.push(T::try_from_js(&value, context)?);
        }

        Ok(vec)
    }
}

fn fx_hash_from_map<K: TryFromJs + Eq + Hash, V: TryFromJs>(
    map: &JsMap,
    context: &mut Context,
) -> JsResult<FxHashMap<K, V>> {
    let mut result = FxHashMap::default();

    let it = map.entries(context)?;
    loop {
        let item = it.next(context)?;
        let inner = item.create_list_from_array_like(&[], context)?;

        let k: K = K::try_from_js(inner.get_or_undefined(0), context)?;
        let v: V = V::try_from_js(inner.get_or_undefined(1), context)?;

        result.insert(k, v);
    }
    Ok(result)
}

fn fx_hash_from_properties<K: TryFromJs + Eq + Hash, V: TryFromJs>(
    object: &JsObject,
    context: &mut Context,
) -> JsResult<FxHashMap<K, V>> {
    let properties = object.__own_property_keys__(context)?;
    let mut result = FxHashMap::default();

    for key in properties {
        let value = object.get(key.clone(), context)?;
        let k = K::try_from_js(&key.into(), context)?;
        let v = V::try_from_js(&value, context)?;

        result.insert(k, v);
    }

    Ok(result)
}

impl<K: TryFromJs + Eq + Hash, V: TryFromJs> TryFromJs for FxHashMap<K, V> {
    fn try_from_js(value: &JsValue, context: &mut Context) -> JsResult<Self> {
        let o = value.as_object().ok_or_else(|| {
            JsError::from_native(JsNativeError::typ().with_message("Value must be an object"))
        })?;

        match JsMap::from_object(o.clone()) {
            Ok(map) => fx_hash_from_map(&map, context),
            Err(_e) => fx_hash_from_properties(o, context),
        }
    }
}

impl TryFromJs for JsObject {
    fn try_from_js(value: &JsValue, _context: &mut Context) -> JsResult<Self> {
        match value {
            JsValue::Object(o) => Ok(o.clone()),
            _ => Err(JsNativeError::typ()
                .with_message("cannot convert value to a Object")
                .into()),
        }
    }
}

impl TryFromJs for JsBigInt {
    fn try_from_js(value: &JsValue, _context: &mut Context) -> JsResult<Self> {
        match value {
            JsValue::BigInt(b) => Ok(b.clone()),
            _ => Err(JsNativeError::typ()
                .with_message("cannot convert value to a BigInt")
                .into()),
        }
    }
}

impl TryFromJs for BigInt {
    fn try_from_js(value: &JsValue, _context: &mut Context) -> JsResult<Self> {
        match value {
            JsValue::BigInt(b) => Ok(b.as_inner().clone()),
            _ => Err(JsNativeError::typ()
                .with_message("cannot convert value to a BigInt")
                .into()),
        }
    }
}

impl TryFromJs for JsValue {
    fn try_from_js(value: &JsValue, _context: &mut Context) -> JsResult<Self> {
        Ok(value.clone())
    }
}

impl TryFromJs for f64 {
    fn try_from_js(value: &JsValue, _context: &mut Context) -> JsResult<Self> {
        match value {
            JsValue::Integer(i) => Ok((*i).into()),
            JsValue::Rational(r) => Ok(*r),
            _ => Err(JsNativeError::typ()
                .with_message("cannot convert value to a f64")
                .into()),
        }
    }
}

fn from_f64<T>(v: f64) -> Option<T>
where
    T: AsPrimitive<f64>,
    f64: AsPrimitive<T>,
{
    if <f64 as AsPrimitive<T>>::as_(v).as_().to_bits() == v.to_bits() {
        return Some(v.as_());
    }
    None
}

impl TryFromJs for i8 {
    fn try_from_js(value: &JsValue, _context: &mut Context) -> JsResult<Self> {
        match value {
            JsValue::Integer(i) => (*i).try_into().map_err(|e| {
                JsNativeError::typ()
                    .with_message(format!("cannot convert value to a i8: {e}"))
                    .into()
            }),
            JsValue::Rational(f) => from_f64(*f).ok_or_else(|| {
                JsNativeError::typ()
                    .with_message("cannot convert value to a i8")
                    .into()
            }),
            _ => Err(JsNativeError::typ()
                .with_message("cannot convert value to a i8")
                .into()),
        }
    }
}

impl TryFromJs for u8 {
    fn try_from_js(value: &JsValue, _context: &mut Context) -> JsResult<Self> {
        match value {
            JsValue::Integer(i) => (*i).try_into().map_err(|e| {
                JsNativeError::typ()
                    .with_message(format!("cannot convert value to a u8: {e}"))
                    .into()
            }),
            JsValue::Rational(f) => from_f64(*f).ok_or_else(|| {
                JsNativeError::typ()
                    .with_message("cannot convert value to a u8")
                    .into()
            }),
            _ => Err(JsNativeError::typ()
                .with_message("cannot convert value to a u8")
                .into()),
        }
    }
}

impl TryFromJs for i16 {
    fn try_from_js(value: &JsValue, _context: &mut Context) -> JsResult<Self> {
        match value {
            JsValue::Integer(i) => (*i).try_into().map_err(|e| {
                JsNativeError::typ()
                    .with_message(format!("cannot convert value to a i16: {e}"))
                    .into()
            }),
            JsValue::Rational(f) => from_f64(*f).ok_or_else(|| {
                JsNativeError::typ()
                    .with_message("cannot convert value to a i16")
                    .into()
            }),
            _ => Err(JsNativeError::typ()
                .with_message("cannot convert value to a i16")
                .into()),
        }
    }
}

impl TryFromJs for u16 {
    fn try_from_js(value: &JsValue, _context: &mut Context) -> JsResult<Self> {
        match value {
            JsValue::Integer(i) => (*i).try_into().map_err(|e| {
                JsNativeError::typ()
                    .with_message(format!("cannot convert value to a iu16: {e}"))
                    .into()
            }),
            JsValue::Rational(f) => from_f64(*f).ok_or_else(|| {
                JsNativeError::typ()
                    .with_message("cannot convert value to a u16")
                    .into()
            }),
            _ => Err(JsNativeError::typ()
                .with_message("cannot convert value to a u16")
                .into()),
        }
    }
}

impl TryFromJs for i32 {
    fn try_from_js(value: &JsValue, _context: &mut Context) -> JsResult<Self> {
        match value {
            JsValue::Integer(i) => Ok(*i),
            JsValue::Rational(f) => from_f64(*f).ok_or_else(|| {
                JsNativeError::typ()
                    .with_message("cannot convert value to a i32")
                    .into()
            }),
            _ => Err(JsNativeError::typ()
                .with_message("cannot convert value to a i32")
                .into()),
        }
    }
}

impl TryFromJs for u32 {
    fn try_from_js(value: &JsValue, _context: &mut Context) -> JsResult<Self> {
        match value {
            JsValue::Integer(i) => (*i).try_into().map_err(|e| {
                JsNativeError::typ()
                    .with_message(format!("cannot convert value to a u32: {e}"))
                    .into()
            }),
            JsValue::Rational(f) => from_f64(*f).ok_or_else(|| {
                JsNativeError::typ()
                    .with_message("cannot convert value to a u32")
                    .into()
            }),
            _ => Err(JsNativeError::typ()
                .with_message("cannot convert value to a u32")
                .into()),
        }
    }
}

impl TryFromJs for i64 {
    fn try_from_js(value: &JsValue, _context: &mut Context) -> JsResult<Self> {
        match value {
            JsValue::Integer(i) => Ok((*i).into()),
            JsValue::Rational(f) => from_f64(*f).ok_or_else(|| {
                JsNativeError::typ()
                    .with_message("cannot convert value to a i64")
                    .into()
            }),
            _ => Err(JsNativeError::typ()
                .with_message("cannot convert value to a i64")
                .into()),
        }
    }
}

impl TryFromJs for u64 {
    fn try_from_js(value: &JsValue, _context: &mut Context) -> JsResult<Self> {
        match value {
            JsValue::Integer(i) => (*i).try_into().map_err(|e| {
                JsNativeError::typ()
                    .with_message(format!("cannot convert value to a u64: {e}"))
                    .into()
            }),
            JsValue::Rational(f) => from_f64(*f).ok_or_else(|| {
                JsNativeError::typ()
                    .with_message("cannot convert value to a u64")
                    .into()
            }),
            _ => Err(JsNativeError::typ()
                .with_message("cannot convert value to a u64")
                .into()),
        }
    }
}

impl TryFromJs for usize {
    fn try_from_js(value: &JsValue, _context: &mut Context) -> JsResult<Self> {
        match value {
            JsValue::Integer(i) => (*i).try_into().map_err(|e| {
                JsNativeError::typ()
                    .with_message(format!("cannot convert value to a usize: {e}"))
                    .into()
            }),
            JsValue::Rational(f) => from_f64(*f).ok_or_else(|| {
                JsNativeError::typ()
                    .with_message("cannot convert value to a usize")
                    .into()
            }),
            _ => Err(JsNativeError::typ()
                .with_message("cannot convert value to a usize")
                .into()),
        }
    }
}

impl TryFromJs for i128 {
    fn try_from_js(value: &JsValue, _context: &mut Context) -> JsResult<Self> {
        match value {
            JsValue::Integer(i) => Ok((*i).into()),
            JsValue::Rational(f) => from_f64(*f).ok_or_else(|| {
                JsNativeError::typ()
                    .with_message("cannot convert value to a i128")
                    .into()
            }),
            _ => Err(JsNativeError::typ()
                .with_message("cannot convert value to a i128")
                .into()),
        }
    }
}

impl TryFromJs for u128 {
    fn try_from_js(value: &JsValue, _context: &mut Context) -> JsResult<Self> {
        match value {
            JsValue::Integer(i) => (*i).try_into().map_err(|e| {
                JsNativeError::typ()
                    .with_message(format!("cannot convert value to a u128: {e}"))
                    .into()
            }),
            JsValue::Rational(f) => from_f64(*f).ok_or_else(|| {
                JsNativeError::typ()
                    .with_message("cannot convert value to a u128")
                    .into()
            }),
            _ => Err(JsNativeError::typ()
                .with_message("cannot convert value to a u128")
                .into()),
        }
    }
}

#[test]
fn integer_floating_js_value_to_integer() {
    let context = &mut Context::default();

    assert_eq!(i8::try_from_js(&JsValue::from(4.0), context), Ok(4));
    assert_eq!(u8::try_from_js(&JsValue::from(4.0), context), Ok(4));
    assert_eq!(i16::try_from_js(&JsValue::from(4.0), context), Ok(4));
    assert_eq!(u16::try_from_js(&JsValue::from(4.0), context), Ok(4));
    assert_eq!(i32::try_from_js(&JsValue::from(4.0), context), Ok(4));
    assert_eq!(u32::try_from_js(&JsValue::from(4.0), context), Ok(4));
    assert_eq!(i64::try_from_js(&JsValue::from(4.0), context), Ok(4));
    assert_eq!(u64::try_from_js(&JsValue::from(4.0), context), Ok(4));

    // Floating with fractional part
    let result = i32::try_from_js(&JsValue::from(4.000_000_000_000_001), context);
    assert!(result.is_err());

    // NaN
    let result = i32::try_from_js(&JsValue::nan(), context);
    assert!(result.is_err());

    // +Infinity
    let result = i32::try_from_js(&JsValue::positive_infinity(), context);
    assert!(result.is_err());

    // -Infinity
    let result = i32::try_from_js(&JsValue::negative_infinity(), context);
    assert!(result.is_err());
}

#[test]
fn value_into_vec() {
    use boa_engine::{run_test_actions, TestAction};
    use indoc::indoc;

    #[derive(Debug, PartialEq, Eq, boa_macros::TryFromJs)]
    struct TestStruct {
        inner: bool,
        my_int: i16,
        my_vec: Vec<String>,
    }

    run_test_actions([
        TestAction::assert_with_op(
            indoc! {r#"
            let value = {
                inner: true,
                my_int: 11,
                my_vec: ["a", "b", "c"]
            };
            value
        "#},
            |value, context| {
                let value = TestStruct::try_from_js(&value, context);

                match value {
                    Ok(value) => {
                        value
                            == TestStruct {
                                inner: true,
                                my_int: 11,
                                my_vec: vec!["a".to_string(), "b".to_string(), "c".to_string()],
                            }
                    }
                    _ => false,
                }
            },
        ),
        TestAction::assert_with_op(
            indoc!(
                r#"
            let wrong = {
                inner: false,
                my_int: 22,
                my_vec: [{}, "e", "f"]
            };
            wrong"#
            ),
            |value, context| {
                let Err(value) = TestStruct::try_from_js(&value, context) else {
                    return false;
                };
                assert!(value.to_string().contains("TypeError"));
                true
            },
        ),
    ]);
}

#[test]
fn value_into_tuple() {
    use boa_engine::{run_test_actions, TestAction};
    use indoc::indoc;

    run_test_actions([
        TestAction::assert_with_op(indoc! {r#" [42, "hello", true] "#}, |value, context| {
            type TestType = (i32, String, bool);
            TestType::try_from_js(&value, context).unwrap() == (42, "hello".to_string(), true)
        }),
        TestAction::assert_with_op(indoc! {r#" [42, "hello", true] "#}, |value, context| {
            type TestType = (i32, String, Option<bool>, Option<u8>);
            TestType::try_from_js(&value, context).unwrap()
                == (42, "hello".to_string(), Some(true), None)
        }),
        TestAction::assert_with_op(indoc! {r#" [] "#}, |value, context| {
            type TestType = (
                Option<bool>,
                Option<bool>,
                Option<bool>,
                Option<bool>,
                Option<bool>,
                Option<bool>,
                Option<bool>,
                Option<bool>,
                Option<bool>,
                Option<bool>,
            );
            TestType::try_from_js(&value, context).unwrap()
                == (None, None, None, None, None, None, None, None, None, None)
        }),
        TestAction::assert_with_op(indoc!(r#"[42, "hello", {}]"#), |value, context| {
            type TestType = (i32, String, bool);
            let Err(value) = TestType::try_from_js(&value, context) else {
                return false;
            };
            assert!(value.to_string().contains("TypeError"));
            true
        }),
        TestAction::assert_with_op(indoc!(r#"[42, "hello"]"#), |value, context| {
            type TestType = (i32, String, bool);
            let Err(value) = TestType::try_from_js(&value, context) else {
                return false;
            };
            assert!(value.to_string().contains("TypeError"));
            true
        }),
    ]);
}

#[test]
fn value_into_map() {
    use boa_engine::{run_test_actions, TestAction};
    use indoc::indoc;

    run_test_actions([
        TestAction::assert_with_op(indoc! {r#" ({ a: 1, b: 2, c: 3 }) "#}, |value, context| {
            let value = std::collections::BTreeMap::<String, i32>::try_from_js(&value, context);

            match value {
                Ok(value) => {
                    value
                        == vec![
                            ("a".to_string(), 1),
                            ("b".to_string(), 2),
                            ("c".to_string(), 3),
                        ]
                        .into_iter()
                        .collect::<std::collections::BTreeMap<String, i32>>()
                }
                _ => false,
            }
        }),
        TestAction::assert_with_op(indoc! {r#" ({ a: 1, b: 2, c: 3 }) "#}, |value, context| {
            let value = std::collections::HashMap::<String, i32>::try_from_js(&value, context);

            match value {
                Ok(value) => {
                    value
                        == std::collections::HashMap::from_iter(
                            vec![
                                ("a".to_string(), 1),
                                ("b".to_string(), 2),
                                ("c".to_string(), 3),
                            ]
                            .into_iter()
                            .collect::<std::collections::BTreeMap<String, i32>>(),
                        )
                }
                _ => false,
            }
        }),
    ]);
}<|MERGE_RESOLUTION|>--- conflicted
+++ resolved
@@ -1,18 +1,9 @@
 //! This module contains the [`TryFromJs`] trait, and conversions to basic Rust types.
 
 use num_bigint::BigInt;
-<<<<<<< HEAD
-use rustc_hash::FxHashMap;
-use std::hash::Hash;
-=======
 use num_traits::AsPrimitive;
->>>>>>> dd32789a
-
-use crate::object::JsMap;
-use crate::{
-    js_string, Context, JsArgs, JsBigInt, JsError, JsNativeError, JsObject, JsResult, JsString,
-    JsValue,
-};
+
+use crate::{js_string, Context, JsBigInt, JsNativeError, JsObject, JsResult, JsString, JsValue};
 
 mod collections;
 mod tuples;
@@ -112,56 +103,6 @@
         }
 
         Ok(vec)
-    }
-}
-
-fn fx_hash_from_map<K: TryFromJs + Eq + Hash, V: TryFromJs>(
-    map: &JsMap,
-    context: &mut Context,
-) -> JsResult<FxHashMap<K, V>> {
-    let mut result = FxHashMap::default();
-
-    let it = map.entries(context)?;
-    loop {
-        let item = it.next(context)?;
-        let inner = item.create_list_from_array_like(&[], context)?;
-
-        let k: K = K::try_from_js(inner.get_or_undefined(0), context)?;
-        let v: V = V::try_from_js(inner.get_or_undefined(1), context)?;
-
-        result.insert(k, v);
-    }
-    Ok(result)
-}
-
-fn fx_hash_from_properties<K: TryFromJs + Eq + Hash, V: TryFromJs>(
-    object: &JsObject,
-    context: &mut Context,
-) -> JsResult<FxHashMap<K, V>> {
-    let properties = object.__own_property_keys__(context)?;
-    let mut result = FxHashMap::default();
-
-    for key in properties {
-        let value = object.get(key.clone(), context)?;
-        let k = K::try_from_js(&key.into(), context)?;
-        let v = V::try_from_js(&value, context)?;
-
-        result.insert(k, v);
-    }
-
-    Ok(result)
-}
-
-impl<K: TryFromJs + Eq + Hash, V: TryFromJs> TryFromJs for FxHashMap<K, V> {
-    fn try_from_js(value: &JsValue, context: &mut Context) -> JsResult<Self> {
-        let o = value.as_object().ok_or_else(|| {
-            JsError::from_native(JsNativeError::typ().with_message("Value must be an object"))
-        })?;
-
-        match JsMap::from_object(o.clone()) {
-            Ok(map) => fx_hash_from_map(&map, context),
-            Err(_e) => fx_hash_from_properties(o, context),
-        }
     }
 }
 
