--- conflicted
+++ resolved
@@ -221,13 +221,8 @@
 [workspace.lints.clippy]
 # clippy allowed by default
 dbg_macro = "warn"
-<<<<<<< HEAD
-print_stdout = "deny"
-print_stderr = "deny"
-=======
 print_stdout = "warn"
 print_stderr = "warn"
->>>>>>> eecba596
 
 # clippy categories https://doc.rust-lang.org/clippy/
 all = { level = "warn", priority = -1 }
