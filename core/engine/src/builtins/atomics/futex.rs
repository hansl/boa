// Implementation mostly based from https://github.com/v8/v8/blob/main/src/execution/futex-emulation.cc
// TODO: track https://github.com/rust-lang/rfcs/pull/3467 to see if we can use `UnsafeAliased` instead
// of raw pointers.

// A bit of context about how exactly this thing works.
//
// `Atomics.wait/notify` is basically an emulation of the "futex" syscall, which internally uses
// a wait queue attached to a certain memory address, where processes and threads can manipulate
// it to synchronize between them.
// More information: https://en.wikipedia.org/wiki/Futex
//
// Our emulation of the API is composed by three components:
//
// - `FutexWaiters`, which is a map of addresses to the corresponding wait queue for that address.
//   Internally uses intrusive linked lists to avoid allocating when adding a new waiter, which
//   reduces the time spent by a thread in the critical section.
//
// - `FutexWaiter`, which contains all the data necessary to be able to wake a waiter from another
//   thread. It also contains a `waiting` boolean, that is checked after waking up to see
//   if the waiter was indeed woken up or if it just sporadically woke up (yes, this is a thing that
//   can happen per the documentation of `CondVar`).
//
// - `CRITICAL_SECTION`, a global static that must be locked before registering or notifying any
//   waiter. This guarantees that only one agent can write to the wait queues at any point in time.
//
// We can emulate a typical execution using the API for demonstration purposes.
// At the start of the program, we initially have an empty map of wait queues. We represent this
// graphically as:
//
//   Address   │
//             │
// ────────────┼────────────────────────────────────────────────────────────────────
//             │
//             │
//   <empty>   │
//             │
//             │
//
// Each row here will represent an address and the corresponding wait queue for that address.
//
// Let's suppose that "Thread 2" wants to wait on the address 50. After locking the global mutex,
// it first creates a new instante of a `FutexWaiter` and passes a pointer to it to the
// `FutexWaiters::add_waiter`:
//
//   Address   │
//             │
// ────────────┼──────────────────────────────────────────────────────────────────────
//             │
//             │       ┌───────────────┐
//             │    ┌─►│               │
//             │    │  │ Thread 2      │
//             │    │  │ FutexWaiter   │
//     50      ├────┘  │               │
//             │       │               │
//             │       │ cond_var      │
//             │       │ waiting: true │
//             │       │               │
//             │       └───────────────┘
//             │
//
// Immediately after this, "Thread 2" calls `cond_var.wait`, unlocks the global mutex and sleeps
// until it is notified again (ignoring the spurious wakeups, those are handled in an infinite loop
// anyways).
//
// Now, let's suppose that `Thread 1` has now acquired the lock and now wants to also
// wait on the address `50`. Doing the same procedure as "Thread 2", our map now looks like:
//
//   Address   │
//             │
// ────────────┼──────────────────────────────────────────────────────────────────────
//             │
//             │       ┌───────────────┐        ┌───────────────┐
//             │    ┌─►│               ├───────►│               │
//             │    │  │ Thread 2      │        │ Thread 1      │
//             │    │  │ FutexWaiter   │        │ FutexWaiter   │
//     50      ├────┘  │               │        │               │
//             │       │               │        │               │
//             │       │ cond_var      │        │ cond_var      │
//             │       │ waiting: true │◄───────┤ waiting: true │
//             │       │               │        │               │
//             │       └───────────────┘        └───────────────┘
//             │
//
// Note how the head of our list contains the first waiter which was registered, and the
// tail of our list is our most recent waiter.
//
// After "Thread 1" sleeps, "Thread 3" has the opportunity to lock the global mutex.
// In this case, "Thread 3" will notify one waiter of the address 50 using the `cond_var` inside
// `FutexWaiter`, and will also remove it from the linked list. In this case
// the notified thread is "Thread 2":
//
//   Address   │
//             │
// ────────────┼──────────────────────────────────────────────────────────────────────
//             │
//             │       ┌────────────────┐       ┌────────────────┐
//             │       │                │   ┌──►│                │
//             │       │ Thread 2       │   │   │ Thread 1       │
//             │       │ FutexWaiter    │   │   │ FutexWaiter    │
//     50      ├───┐   │                │   │   │                │
//             │   │   │                │   │   │                │
//             │   │   │ cond_var       │   │   │ cond_var       │
//             │   │   │ waiting: false │   │   │ waiting: true  │
//             │   │   │                │   │   │                │
//             │   │   └────────────────┘   │   └────────────────┘
//             │   │                        │
//             │   └────────────────────────┘
//             │
//
// Then, when the lock is released and "Thread 2" has woken up, it tries to lock the global mutex
// again, checking if `waiting` is true to manually remove itself from the queue if that's the case.
// In this case, `waiting` is false, which doesn't require any other handling, so it just
// removes the `FutexWaiter` from its stack and returns `AtomicsWaitResult::Ok`.
//
//   Address   │
//             │
// ────────────┼──────────────────────────────────────────────────────────────────────
//             │
//             │                                ┌────────────────┐
//             │    ┌──────────────────────────►│                │
//             │    │                           │ Thread 1       │
//             │    │                           │ FutexWaiter    │
//     50      ├────┘                           │                │
//             │                                │                │
//             │                                │ cond_var       │
//             │                                │ waiting: true  │
//             │                                │                │
//             │                                └────────────────┘
//             │
//             │
//             │
//
// In a future point in time, "Thread 1" will be notified, which will proceed with the
// exact same steps as "Thread 2", emptying the wait queue and finishing the execution of our
// program.

#![deny(unsafe_op_in_unsafe_fn)]
#![deny(clippy::undocumented_unsafe_blocks)]
#![allow(clippy::expl_impl_clone_on_copy)]
#![allow(unstable_name_collisions)]

use std::{cell::UnsafeCell, sync::atomic::Ordering};

use sptr::Strict;

use crate::{
    builtins::{
        array_buffer::{utils::SliceRef, SharedArrayBuffer},
        typed_array::Element,
    },
    sys::time::{Duration, Instant},
    JsNativeError, JsResult,
};

<<<<<<< HEAD
pub(crate) struct FutexWaiterMutex(Mutex<FutexWaiters>);

impl FutexWaiterMutex {
    pub(crate) const fn new() -> Self {
        Self(Mutex::new(FutexWaiters {
            waiters: SmallMap::new(),
        }))
    }
}

// SAFETY: `FutexWaiterMutex` is `Sync` because its internals are protected by a `Mutex`.
unsafe impl Sync for FutexWaiterMutex {}

/// Map of shared data addresses and its corresponding list of agents waiting on that location.
pub(crate) static CRITICAL_SECTION: FutexWaiterMutex = FutexWaiterMutex::new();

/// A waiter of a memory address.
#[derive(Debug, Default)]
pub(crate) struct FutexWaiter {
    pub(super) link: LinkedListLink,
    pub(super) cond_var: Condvar,
    pub(super) waiting: bool,
    addr: usize,
}
=======
mod sync {
    use std::sync::{Condvar, Mutex, MutexGuard};
>>>>>>> c21f10ef

    use intrusive_collections::{intrusive_adapter, LinkedList, LinkedListLink, UnsafeRef};

    use crate::{
        small_map::{Entry, SmallMap},
        JsNativeError, JsResult,
    };

    /// A waiter of a memory address.
    #[derive(Debug, Default)]
    pub(crate) struct FutexWaiter {
        pub(super) link: LinkedListLink,
        pub(super) cond_var: Condvar,
        pub(super) waiting: bool,
        addr: usize,
    }

    intrusive_adapter!(FutexWaiterAdapter = UnsafeRef<FutexWaiter>: FutexWaiter { link: LinkedListLink });

    /// List of memory addresses and its corresponding list of waiters for that address.
    #[derive(Debug)]
    pub(super) struct FutexWaiters {
        waiters: SmallMap<usize, LinkedList<FutexWaiterAdapter>, 16>,
    }

    // SAFETY: `FutexWaiters` is not constructable outside its `get` method, and it's only exposed by
    //          a global lock, meaning the inner data of `FutexWaiters` (which includes non-Send pointers)
    //          can only be accessed by a single thread at once.
    unsafe impl Send for FutexWaiters {}

    impl FutexWaiters {
        /// Gets the map of all shared data addresses and its corresponding list of agents waiting on that location.
        pub(super) fn get() -> JsResult<MutexGuard<'static, Self>> {
            static CRITICAL_SECTION: Mutex<FutexWaiters> = Mutex::new(FutexWaiters {
                waiters: SmallMap::new(),
            });

            CRITICAL_SECTION.lock().map_err(|_| {
                JsNativeError::typ()
                    .with_message("failed to synchronize with the agent cluster")
                    .into()
            })
        }

        /// Notifies at most `max_count` waiters that are waiting on the address `addr`, and
        /// returns the number of waiters that were notified.
        ///
        /// Equivalent to [`RemoveWaiters`][remove] and [`NotifyWaiter`][notify], but in a single operation.
        ///
        /// [remove]: https://tc39.es/ecma262/#sec-removewaiters
        /// [notify]: https://tc39.es/ecma262/#sec-notifywaiter
        pub(super) fn notify_many(&mut self, addr: usize, max_count: u64) -> u64 {
            let Entry::Occupied(mut wl) = self.waiters.entry(addr) else {
                return 0;
            };

            for i in 0..max_count {
                let Some(elem) = wl.get_mut().pop_front() else {
                    wl.remove();
                    return i;
                };

                elem.cond_var.notify_one();

                // SAFETY: all elements of the waiters list are guaranteed to be valid.
                unsafe {
                    (*UnsafeRef::into_raw(elem)).waiting = false;
                }
            }

            if wl.get().is_empty() {
                wl.remove();
            }

            max_count
        }

        /// # Safety
        ///
        /// - `node` must NOT be linked to an existing waiter list.
        /// - `node` must always point to a valid instance of `FutexWaiter` until `node` is
        ///   removed from its linked list. This can happen by either `remove_waiter` or `notify_many`.
        pub(super) unsafe fn add_waiter(&mut self, node: *mut FutexWaiter, addr: usize) {
            // SAFETY: `node` must point to a valid instance.
            let node = unsafe {
                debug_assert!(!(*node).link.is_linked());
                (*node).waiting = true;
                (*node).addr = addr;
                UnsafeRef::from_raw(node)
            };

            self.waiters
                .entry(addr)
                .or_insert_with(|| LinkedList::new(FutexWaiterAdapter::new()))
                .push_back(node);
        }

        /// # Safety
        ///
        /// - `node` must point to a valid instance of `FutexWaiter`.
        /// - `node` must be inside the wait list associated with `node.addr`.
        pub(super) unsafe fn remove_waiter(&mut self, node: *mut FutexWaiter) {
            // SAFETY: `node` must point to a valid instance.
            let addr = unsafe { (*node).addr };

            let mut wl = match self.waiters.entry(addr) {
                Entry::Occupied(wl) => wl,
                Entry::Vacant(_) => return,
            };

            // SAFETY: `node` must be inside the wait list associated with `node.addr`.
            unsafe {
                wl.get_mut().cursor_mut_from_ptr(node).remove();
            }

            if wl.get().is_empty() {
                wl.remove();
            }
        }
    }
}

#[derive(Debug, Clone, Copy)]
pub(super) enum AtomicsWaitResult {
    NotEqual,
    TimedOut,
    Ok,
}

/// Adds this agent to the wait queue for the address pointed to by `buffer[offset..]`.
///
/// # Safety
///
/// - `addr` must be a multiple of `std::mem::size_of::<E>()`.
/// - `buffer` must contain at least `std::mem::size_of::<E>()` bytes to read starting from `usize`.
// our implementation guarantees that `SharedArrayBuffer` is always aligned to `u64` at minimum.
pub(super) unsafe fn wait<E: Element + PartialEq>(
    buffer: &SharedArrayBuffer,
    buf_len: usize,
    offset: usize,
    check: E,
    timeout: Option<Duration>,
) -> JsResult<AtomicsWaitResult> {
    // 10. Let block be buffer.[[ArrayBufferData]].
    // 11. Let WL be GetWaiterList(block, indexedPosition).
    // 12. Perform EnterCriticalSection(WL).
<<<<<<< HEAD
    let mut waiters = CRITICAL_SECTION.0.lock().map_err(|_| {
        // avoids exposing internals of our implementation.
        JsNativeError::typ().with_message("failed to synchronize with the agent cluster")
    })?;
=======
    let mut waiters = sync::FutexWaiters::get()?;
>>>>>>> c21f10ef

    let time_info = timeout.map(|timeout| (Instant::now(), timeout));

    let buffer = &buffer.bytes_with_len(buf_len)[offset..];

    // 13. Let elementType be TypedArrayElementType(typedArray).
    // 14. Let w be GetValueFromBuffer(buffer, indexedPosition, elementType, true, SeqCst).

    // SAFETY: The safety of this operation is guaranteed by the caller.
    let value = unsafe { E::read(SliceRef::AtomicSlice(buffer)).load(Ordering::SeqCst) };

    // 15. If v ≠ w, then
    //     a. Perform LeaveCriticalSection(WL).
    //     b. Return "not-equal".
    if check != value {
        return Ok(AtomicsWaitResult::NotEqual);
    }

    // 16. Let W be AgentSignifier().
    // 17. Perform AddWaiter(WL, W).

    // ensure we can have aliased pointers to the waiter in a sound way.
    let waiter = UnsafeCell::new(sync::FutexWaiter::default());
    let waiter_ptr = waiter.get();

    // SAFETY: waiter is valid and we call `remove_node` below.
    unsafe {
        waiters.add_waiter(waiter_ptr, buffer.as_ptr().addr());
    }

    // 18. Let notified be SuspendAgent(WL, W, t).

    // `SuspendAgent(WL, W, t)`
    // https://tc39.es/ecma262/#sec-suspendthisagent

    let result = loop {
        // SAFETY: waiter is still valid
        if unsafe { !(*waiter_ptr).waiting } {
            break AtomicsWaitResult::Ok;
        }

        if let Some((start, timeout)) = time_info {
            let Some(remaining) = timeout.checked_sub(start.elapsed()) else {
                break AtomicsWaitResult::TimedOut;
            };

            // Since the mutex is poisoned, `waiter` cannot be read from other threads, meaning
            // we can return directly.
            // This doesn't use `wait_timeout_while` because it has to mutably borrow `waiter`,
            // which is a big nono since we have pointers to that location while the borrow is
            // active.
            // SAFETY: waiter is still valid
            waiters = unsafe {
                (*waiter_ptr)
                    .cond_var
                    .wait_timeout(waiters, remaining)
                    .map_err(|_| {
                        JsNativeError::typ()
                            .with_message("failed to synchronize with the agent cluster")
                    })?
                    .0
            };
        } else {
            // SAFETY: waiter is still valid
            waiters = unsafe {
                (*waiter_ptr).cond_var.wait(waiters).map_err(|_| {
                    JsNativeError::typ()
                        .with_message("failed to synchronize with the agent cluster")
                })?
            };
        }
    };

    // SAFETY: waiter is valid and contained in its waiter list if `waiting == true`.
    unsafe {
        // 20. Else,
        //     a. Perform RemoveWaiter(WL, W).
        if (*waiter_ptr).waiting {
            waiters.remove_waiter(waiter_ptr);
        } else {
            // 19. If notified is true, then
            //     a. Assert: W is not on the list of waiters in WL.
            debug_assert!(!(*waiter_ptr).link.is_linked());
        }
    }

    // 21. Perform LeaveCriticalSection(WL).
    drop(waiters);

    // 22. If notified is true, return "ok".
    // 23. Return "timed-out".
    Ok(result)
}

/// Notifies at most `count` agents waiting on the memory address pointed to by `buffer[offset..]`.
pub(super) fn notify(buffer: &SharedArrayBuffer, offset: usize, count: u64) -> JsResult<u64> {
    let addr = buffer.as_ptr().addr() + offset;

    // 7. Let WL be GetWaiterList(block, indexedPosition).
    // 8. Perform EnterCriticalSection(WL).
<<<<<<< HEAD
    let mut waiters = CRITICAL_SECTION.0.lock().map_err(|_| {
        // avoids exposing internals of our implementation.
        JsNativeError::typ().with_message("failed to synchronize with the agent cluster")
    })?;
=======
    let mut waiters = sync::FutexWaiters::get()?;
>>>>>>> c21f10ef

    // 9. Let S be RemoveWaiters(WL, c).
    // 10. For each element W of S, do
    //     a. Perform NotifyWaiter(WL, W).
    let count = waiters.notify_many(addr, count);

    // 11. Perform LeaveCriticalSection(WL).
    drop(waiters);

    Ok(count)
}<|MERGE_RESOLUTION|>--- conflicted
+++ resolved
@@ -152,35 +152,8 @@
     JsNativeError, JsResult,
 };
 
-<<<<<<< HEAD
-pub(crate) struct FutexWaiterMutex(Mutex<FutexWaiters>);
-
-impl FutexWaiterMutex {
-    pub(crate) const fn new() -> Self {
-        Self(Mutex::new(FutexWaiters {
-            waiters: SmallMap::new(),
-        }))
-    }
-}
-
-// SAFETY: `FutexWaiterMutex` is `Sync` because its internals are protected by a `Mutex`.
-unsafe impl Sync for FutexWaiterMutex {}
-
-/// Map of shared data addresses and its corresponding list of agents waiting on that location.
-pub(crate) static CRITICAL_SECTION: FutexWaiterMutex = FutexWaiterMutex::new();
-
-/// A waiter of a memory address.
-#[derive(Debug, Default)]
-pub(crate) struct FutexWaiter {
-    pub(super) link: LinkedListLink,
-    pub(super) cond_var: Condvar,
-    pub(super) waiting: bool,
-    addr: usize,
-}
-=======
 mod sync {
     use std::sync::{Condvar, Mutex, MutexGuard};
->>>>>>> c21f10ef
 
     use intrusive_collections::{intrusive_adapter, LinkedList, LinkedListLink, UnsafeRef};
 
@@ -327,14 +300,7 @@
     // 10. Let block be buffer.[[ArrayBufferData]].
     // 11. Let WL be GetWaiterList(block, indexedPosition).
     // 12. Perform EnterCriticalSection(WL).
-<<<<<<< HEAD
-    let mut waiters = CRITICAL_SECTION.0.lock().map_err(|_| {
-        // avoids exposing internals of our implementation.
-        JsNativeError::typ().with_message("failed to synchronize with the agent cluster")
-    })?;
-=======
     let mut waiters = sync::FutexWaiters::get()?;
->>>>>>> c21f10ef
 
     let time_info = timeout.map(|timeout| (Instant::now(), timeout));
 
@@ -435,14 +401,7 @@
 
     // 7. Let WL be GetWaiterList(block, indexedPosition).
     // 8. Perform EnterCriticalSection(WL).
-<<<<<<< HEAD
-    let mut waiters = CRITICAL_SECTION.0.lock().map_err(|_| {
-        // avoids exposing internals of our implementation.
-        JsNativeError::typ().with_message("failed to synchronize with the agent cluster")
-    })?;
-=======
     let mut waiters = sync::FutexWaiters::get()?;
->>>>>>> c21f10ef
 
     // 9. Let S be RemoveWaiters(WL, c).
     // 10. For each element W of S, do
