--- conflicted
+++ resolved
@@ -120,28 +120,12 @@
 }
 
 impl Logger for RecordingLogger {
-<<<<<<< HEAD
-    fn log(&self, msg: String, state: &ConsoleState<'_>) -> JsResult<()> {
-=======
     fn log(&self, msg: String, state: &ConsoleState, _: &mut Context) -> JsResult<()> {
->>>>>>> 3da1bde4
         use std::fmt::Write;
         let indent = state.indent();
         writeln!(self.log.borrow_mut(), "{msg:>indent$}").map_err(JsError::from_rust)
     }
 
-<<<<<<< HEAD
-    fn info(&self, msg: String, state: &ConsoleState<'_>) -> JsResult<()> {
-        self.log(msg, state)
-    }
-
-    fn warn(&self, msg: String, state: &ConsoleState<'_>) -> JsResult<()> {
-        self.log(msg, state)
-    }
-
-    fn error(&self, msg: String, state: &ConsoleState<'_>) -> JsResult<()> {
-        self.log(msg, state)
-=======
     fn info(&self, msg: String, state: &ConsoleState, context: &mut Context) -> JsResult<()> {
         self.log(msg, state, context)
     }
@@ -152,7 +136,6 @@
 
     fn error(&self, msg: String, state: &ConsoleState, context: &mut Context) -> JsResult<()> {
         self.log(msg, state, context)
->>>>>>> 3da1bde4
     }
 }
 
