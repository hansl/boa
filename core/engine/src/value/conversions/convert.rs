--- conflicted
+++ resolved
@@ -7,11 +7,7 @@
 //! if necessary).
 
 use boa_engine::JsNativeError;
-<<<<<<< HEAD
-use boa_gc::{Trace, Tracer};
-=======
 use boa_gc::{Finalize, Trace, Tracer};
->>>>>>> 8607c543
 
 use crate::value::TryFromJs;
 use crate::{Context, JsData, JsResult, JsString, JsValue};
@@ -52,19 +48,6 @@
 
 impl<T: TryFromJs + JsData> JsData for Convert<T> {}
 
-<<<<<<< HEAD
-unsafe impl<T: TryFromJs + Trace> Trace for Convert<T> {
-    unsafe fn trace(&self, tracer: &mut Tracer) {
-        self.0.trace(tracer)
-    }
-
-    unsafe fn trace_non_roots(&self) {
-        self.0.trace_non_roots()
-    }
-
-    fn run_finalizer(&self) {
-        self.0.run_finalizer()
-=======
 impl<T: TryFromJs + Finalize> Finalize for Convert<T> {}
 
 unsafe impl<T: TryFromJs + Trace + Finalize> Trace for Convert<T> {
@@ -78,7 +61,6 @@
 
     fn run_finalizer(&self) {
         self.0.run_finalizer();
->>>>>>> 8607c543
     }
 }
 
