--- conflicted
+++ resolved
@@ -59,11 +59,7 @@
 mod text;
 
 #[doc(inline)]
-<<<<<<< HEAD
-pub use text::TextEncoder;
-=======
 pub use text::{TextDecoder, TextEncoder};
->>>>>>> 03935686
 
 #[cfg(test)]
 pub(crate) mod test {
